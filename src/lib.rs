//! Linux event device handling.
//!
//! The Linux kernel's "evdev" subsystem exposes input devices to userspace in a generic,
//! consistent way. I'll try to explain the device model as completely as possible. The upstream
//! kernel documentation is split across two files:
//!
//! - <https://www.kernel.org/doc/Documentation/input/event-codes.txt>
//! - <https://www.kernel.org/doc/Documentation/input/multi-touch-protocol.txt>
//!
//! The `evdev` kernel system exposes input devices as character devices in `/dev/input`,
//! typically `/dev/input/eventX` where `X` is an integer.
//! Userspace applications can use `ioctl` system calls to interact with these devices.
//! Libraries such as this one abstract away the low level calls to provide a high level
//! interface.
//!
//! Applications can interact with `uinput` by writing to `/dev/uinput` to create virtual
//! devices and send events to the virtual devices.
//! Virtual devices are created in `/sys/devices/virtual/input`.
//!
//! Devices emit events, represented by the [`EventData`] trait. Each device supports a few different
//! kinds of events, specified by the [`EventType`] struct and the [`Device::supported_events()`]
//! method. The [`InputEvent`] enum implements the `EventData` trait and has a variant for each
//! `EventType`. Most event types also have a "subtype", e.g. a `KEY` event with a `KEY_ENTER` code.
//! This type+subtype combo is represented by [`InputEventKind`]/[`InputEvent::kind()`]. The individual
//! subtypes of a type that a device supports can be retrieved through the `Device::supported_*()`
//! methods, e.g. [`Device::supported_keys()`]:
//!
//! ```no_run
//! # fn main() -> Result<(), Box<dyn std::error::Error>> {
//! use evdev::{Device, KeyType};
//! let device = Device::open("/dev/input/event0")?;
//! // check if the device has an ENTER key
//! if device.supported_keys().map_or(false, |keys| keys.contains(KeyType::KEY_ENTER)) {
//!     println!("are you prepared to ENTER the world of evdev?");
//! } else {
//!     println!(":(");
//! }
//! # Ok(())
//! # }
//! ```
//!
//! All events (even single events) are sent in batches followed by a synchronization event:
//! `EV_SYN / SYN_REPORT / 0`.
//! Events are grouped into batches based on if they are related and occur simultaneously,
//! for example movement of a mouse triggers a movement event for the `X` and `Y` axes
//! separately in a batch of 2 events.
//!
//! The evdev crate exposes functions to query the current state of a device from the kernel, as
//! well as a function that can be called continuously to provide an iterator over update events
//! as they arrive.
//!
//! # Matching Events
//!
//! When reading from an input Device it is often useful to check which type/subtype or value
//! the event has. This library provides the [`InputEventMatcher`] enum which can be used to
//! match specific events. Calling [`InputEvent::matcher`] will return that enum.
//!
//! ```no_run
//! # fn main() -> Result<(), Box<dyn std::error::Error>> {
//! use evdev::*;
//! let mut device = Device::open("/dev/input/event0")?;
//! loop {
//!     for event in device.fetch_events().unwrap(){
//!         match event.matcher(){
//!             InputEventMatcher::Key(ev, KeyType::KEY_A, 1) => {
//!                 println!("Key 'a' was pressed, got event: {:?}", ev);
//!             },
//!             InputEventMatcher::Key(_, key_type, 0) => {
//!                 println!("Key {:?} was released", key_type);
//!             },
//!             InputEventMatcher::AbsoluteAxis(_, axis, value) => {
//!                 println!("The Axis {:?} was moved to {}", axis, value);
//!             },
//!             _ => println!("got a different event!")
//!         }
//!     }
//! }
//! # unreachable!()
//! # }
//! ```
//!
//! # Synchronizing versus Raw modes
//!
//! This library can be used in either Raw or Synchronizing modes, which correspond roughly to
//! evdev's `LIBEVDEV_READ_FLAG_NORMAL` and `LIBEVDEV_READ_FLAG_SYNC` modes, respectively.
//! In both modes, calling `fetch_events` and driving the resulting iterator to completion
//! will provide a stream of real-time events from the underlying kernel device state.
//! As the state changes, the kernel will write events into a ring buffer. If the buffer becomes full, the
//! kernel will *drop* events from the ring buffer and leave an event telling userspace that it
//! did so. At this point, if the application were using the events it received to update its
//! internal idea of what state the hardware device is in, it will be wrong: it is missing some
//! events.
//!
//! In synchronous mode, this library tries to ease that pain by removing the corrupted events
//! and injecting fake events as if the device had updated normally. Note that this is best-effort;
//! events can never be recovered once lost. This synchronization comes at a performance cost: each
//! set of input events read from the kernel in turn updates an internal state buffer, and events
//! must be internally held back until the end of each frame. If this latency is unacceptable or
//! for any reason you want to see every event directly, a raw stream reader is also provided.
//!
//! As an example of how synchronization behaves, if a switch is toggled twice there will be two switch events
//! in the buffer. However, if the kernel needs to drop events, when the device goes to synchronize
//! state with the kernel only one (or zero, if the switch is in the same state as it was before
//! the sync) switch events will be visible in the stream.
//!
//! This cache can also be queried. For example, the [`DeviceState::led_vals`] method will tell you which
//! LEDs are currently lit on the device. As calling code consumes each iterator, this state will be
//! updated, and it will be fully re-synchronized with the kernel if the stream drops any events.
//!
//! It is recommended that you dedicate a thread to processing input events, or use epoll or an
//! async runtime with the fd returned by `<Device as AsRawFd>::as_raw_fd` to process events when
//! they are ready.
//!
//! For demonstrations of how to use this library in blocking, nonblocking, and async (tokio) modes,
//! please reference the "examples" directory.

// should really be cfg(target_os = "linux") and maybe also android?
#![cfg(unix)]
// Flag items' docs' with their required feature flags, but only on docsrs so
// that local docs can still be built on stable toolchains.
// As of the time of writing, the stabilization plan is such that:
// - Once stabilized, this attribute should be replaced with #![doc(auto_cfg)]
// - Then in edition 2024, doc(auto_cfg) will become the default and the
//   attribute can be removed entirely
// (see https://github.com/rust-lang/rust/pull/100883#issuecomment-1264470491)
#![cfg_attr(docsrs, feature(doc_auto_cfg))]

// has to be first for its macro
#[macro_use]
mod attribute_set;

mod compat;
mod constants;
mod device_state;
mod error;
mod event_variants;
mod ff;
mod inputid;
pub mod raw_stream;
mod scancodes;
mod sync_stream;
mod sys;
pub mod uinput;

#[cfg(feature = "serde")]
use serde::{Deserialize, Serialize};

use crate::compat::{input_absinfo, input_event, uinput_abs_setup};
use std::fmt::{self, Display};
use std::path::PathBuf;
use std::time::{Duration, SystemTime};

pub use attribute_set::{AttributeSet, AttributeSetRef, EvdevEnum};
pub use constants::*;
pub use device_state::DeviceState;
pub use error::Error;
pub use event_variants::*;
pub use ff::*;
pub use inputid::*;
pub use raw_stream::{AutoRepeat, FFEffect};
pub use scancodes::*;
pub use sync_stream::*;

macro_rules! common_trait_impls {
    ($raw:ty, $wrapper:ty) => {
        impl From<$raw> for $wrapper {
            fn from(raw: $raw) -> Self {
                Self(raw)
            }
        }

        impl From<$wrapper> for $raw {
            fn from(wrapper: $wrapper) -> Self {
                wrapper.0
            }
        }

        impl AsRef<$raw> for $wrapper {
            fn as_ref(&self) -> &$raw {
                &self.0
            }
        }
    };
}

const EVENT_BATCH_SIZE: usize = 32;

/// A convenience mapping from an event `(type, code)` to an enumeration.
///
/// Note that this does not capture the event or its value, just the type and code.
/// Use [`InputEventMatcher`] for that.
#[derive(Debug, Copy, Clone)]
#[cfg_attr(feature = "serde", derive(Serialize, Deserialize))]
pub enum InputEventKind {
    Synchronization(SynchronizationType),
    Key(KeyType),
    RelativeAxis(RelativeAxisType),
    AbsoluteAxis(AbsoluteAxisType),
    Misc(MiscType),
    Switch(SwitchType),
    Led(LedType),
    Sound(SoundType),
    Repeat(RepeatType),
    ForceFeedback(FFEffectType),
    Power(PowerType),
    ForceFeedbackStatus(FFStatusType),
    UInput(UInputType),
    Other(OtherType),
}

/// A convenience mapping for matching a [`InputEvent`] while simultaniously checking its kind `(type, code)`
/// and capturing the value
///
/// Note This enum can not enforce that `InputEvent.code() == ` enum variant(code).
/// It is suggested to not construct this enum and instead use `InputEvent.matcher()` to obtain instances.
pub enum InputEventMatcher {
    Synchronization(SynchronizationEvent, SynchronizationType, i32),
    Key(KeyEvent, KeyType, i32),
    RelativeAxis(RelativeAxisEvent, RelativeAxisType, i32),
    AbsoluteAxis(AbsoluteAxisEvent, AbsoluteAxisType, i32),
    Misc(MiscEvent, MiscType, i32),
    Switch(SwitchEvent, SwitchType, i32),
    Led(LedEvent, LedType, i32),
    Sound(SoundEvent, SoundType, i32),
    Repeat(RepeatEvent, RepeatType, i32),
    ForceFeedback(FFEvent, FFEffectType, i32),
    Power(PowerEvent, PowerType, i32),
    ForceFeedbackStatus(FFStatusEvent, FFStatusType, i32),
    UInput(UInputEvent, UInputType, i32),
    Other(OtherEvent, OtherType, i32),
}

/// A wrapped `input_absinfo` returned by EVIOCGABS and used with uinput to set up absolute
/// axes
///
/// `input_absinfo` is a struct containing six fields:
/// - `value: s32`
/// - `minimum: s32`
/// - `maximum: s32`
/// - `fuzz: s32`
/// - `flat: s32`
/// - `resolution: s32`
///
#[derive(Debug, Copy, Clone, Eq, PartialEq, Hash)]
#[repr(transparent)]
pub struct AbsInfo(input_absinfo);

impl AbsInfo {
    #[inline]
    pub fn value(&self) -> i32 {
        self.0.value
    }
    #[inline]
    pub fn minimum(&self) -> i32 {
        self.0.minimum
    }
    #[inline]
    pub fn maximum(&self) -> i32 {
        self.0.maximum
    }
    #[inline]
    pub fn fuzz(&self) -> i32 {
        self.0.fuzz
    }
    #[inline]
    pub fn flat(&self) -> i32 {
        self.0.flat
    }
    #[inline]
    pub fn resolution(&self) -> i32 {
        self.0.resolution
    }

    /// Creates a new AbsInfo, particurarily useful for uinput
    pub fn new(
        value: i32,
        minimum: i32,
        maximum: i32,
        fuzz: i32,
        flat: i32,
        resolution: i32,
    ) -> Self {
        AbsInfo(input_absinfo {
            value,
            minimum,
            maximum,
            fuzz,
            flat,
            resolution,
        })
    }
}

common_trait_impls!(input_absinfo, AbsInfo);

/// A wrapped `uinput_abs_setup`, used to set up analogue axes with uinput
///
/// `uinput_abs_setup` is a struct containing two fields:
/// - `code: u16`
/// - `absinfo: input_absinfo`
#[derive(Debug, Copy, Clone, Eq, PartialEq, Hash)]
#[repr(transparent)]
pub struct UinputAbsSetup(uinput_abs_setup);

impl UinputAbsSetup {
    #[inline]
    pub fn code(&self) -> u16 {
        self.0.code
    }
    #[inline]
    pub fn absinfo(&self) -> AbsInfo {
        AbsInfo(self.0.absinfo)
    }
    /// Creates new UinputAbsSetup
    pub fn new(code: AbsoluteAxisType, absinfo: AbsInfo) -> Self {
        UinputAbsSetup(uinput_abs_setup {
            code: code.0,
            absinfo: absinfo.0,
        })
    }
}

<<<<<<< HEAD
/// The common trait for all [`InputEvent`] variants and the `InputEvent` itself.
/// Anything that implements this can be sent to a [`Device`] or [`uinput::VirtualDevice`]
pub trait EventData: AsRef<input_event> {
    /// Returns the timestamp associated with the event.
    fn timestamp(&self) -> SystemTime;
    /// Returns the "type" field directly from input_event.
    fn event_type(&self) -> u16;
    /// Returns the raw "code" field directly from input_event.
    fn code(&self) -> u16;
    /// Returns the raw "value" field directly from input_event.
    ///
    /// For keys and switches the values 0 and 1 map to pressed and not pressed respectively.
    /// For axes, the values depend on the hardware and driver implementation.
    fn value(&self) -> i32;
}
=======
common_trait_impls!(uinput_abs_setup, UinputAbsSetup);
>>>>>>> c81520e3

/// A wrapped `input_event` returned by the input device via the kernel.
///
/// `input_event` is a struct containing four fields:
/// - `time: timeval`
/// - `type_: u16`
/// - `code: u16`
/// - `value: s32`
///
/// The meaning of the "code" and "value" fields will depend on the underlying type of event.
<<<<<<< HEAD
#[derive(Copy, Clone)]
pub enum InputEvent {
    Synchronization(SynchronizationEvent),
    Key(KeyEvent),
    RelativeAxis(RelativeAxisEvent),
    AbsoluteAxis(AbsoluteAxisEvent),
    Misc(MiscEvent),
    Switch(SwitchEvent),
    Led(LedEvent),
    Sound(SoundEvent),
    Repeat(RepeatEvent),
    ForceFeedback(FFEvent),
    Power(PowerEvent),
    ForceFeedbackStatus(FFStatusEvent),
    UInput(UInputEvent),
    Other(OtherEvent),
}
=======
#[derive(Copy, Clone, Eq, PartialEq, Hash)]
#[repr(transparent)]
pub struct InputEvent(input_event);

impl InputEvent {
    /// Returns the timestamp associated with the event.
    #[inline]
    pub fn timestamp(&self) -> SystemTime {
        timeval_to_systime(&self.0.time)
    }

    /// Returns the type of event this describes, e.g. Key, Switch, etc.
    #[inline]
    pub fn event_type(&self) -> EventType {
        EventType(self.0.type_)
    }
>>>>>>> c81520e3

macro_rules! call_at_each_variant {
    ($self:ident, $method:ident $(, $args:expr)*) => {
        match $self {
            InputEvent::Synchronization(ev) => ev.$method($($args),*),
            InputEvent::Key(ev) => ev.$method($($args),*),
            InputEvent::RelativeAxis(ev) => ev.$method($($args),*),
            InputEvent::AbsoluteAxis(ev) => ev.$method($($args),*),
            InputEvent::Misc(ev) => ev.$method($($args),*),
            InputEvent::Switch(ev) => ev.$method($($args),*),
            InputEvent::Led(ev) => ev.$method($($args),*),
            InputEvent::Sound(ev) => ev.$method($($args),*),
            InputEvent::Repeat(ev) => ev.$method($($args),*),
            InputEvent::ForceFeedback(ev) => ev.$method($($args),*),
            InputEvent::Power(ev) => ev.$method($($args),*),
            InputEvent::ForceFeedbackStatus(ev) => ev.$method($($args),*),
            InputEvent::UInput(ev) => ev.$method($($args),*),
            InputEvent::Other(ev) => ev.$method($($args),*),
        }
    };
}

impl InputEvent {
    /// A convenience function to return the `self.code()` wrapped in a
    /// certain newtype corresponding to the `InputEvent` variant.
    ///
    /// This is useful if you want to match events by specific key codes or axes.
    /// Note that this does not capture the event value, just the type and code.
    ///
    /// # Example
    /// ```
    /// use evdev::*;
    /// let event =  InputEvent::new(1, KeyType::KEY_A.0, 1);
    /// match event.kind() {
    ///     InputEventKind::Key(KeyType::KEY_A) =>
    ///         println!("Matched KeyEvent of type {:?}", KeyType::KEY_A),
    ///     _=> panic!(),
    /// }
    /// ```
    #[inline]
    pub fn kind(&self) -> InputEventKind {
        match self {
            InputEvent::Synchronization(ev) => InputEventKind::Synchronization(ev.kind()),
            InputEvent::Key(ev) => InputEventKind::Key(ev.kind()),
            InputEvent::RelativeAxis(ev) => InputEventKind::RelativeAxis(ev.kind()),
            InputEvent::AbsoluteAxis(ev) => InputEventKind::AbsoluteAxis(ev.kind()),
            InputEvent::Misc(ev) => InputEventKind::Misc(ev.kind()),
            InputEvent::Switch(ev) => InputEventKind::Switch(ev.kind()),
            InputEvent::Led(ev) => InputEventKind::Led(ev.kind()),
            InputEvent::Sound(ev) => InputEventKind::Sound(ev.kind()),
            InputEvent::Repeat(ev) => InputEventKind::Repeat(ev.kind()),
            InputEvent::ForceFeedback(ev) => InputEventKind::ForceFeedback(ev.kind()),
            InputEvent::Power(ev) => InputEventKind::Power(ev.kind()),
            InputEvent::ForceFeedbackStatus(ev) => InputEventKind::ForceFeedbackStatus(ev.kind()),
            InputEvent::UInput(ev) => InputEventKind::UInput(ev.kind()),
            InputEvent::Other(ev) => InputEventKind::Other(ev.kind()),
        }
    }

    /// A convenience function to return the `InputEvent` its `kind()` and `value()` wrapped in a
    /// certain newtype corresponding to the `InputEvent` variant.
    ///
    /// # Example
    /// ```
    /// use evdev::*;
    /// let event =  InputEvent::new(1, KeyType::KEY_A.0, 1);
    /// match event.matcher() {
    ///     InputEventMatcher::Key(KeyEvent, KeyType::KEY_A, 1) => (),
    ///     _=> panic!(),
    /// }
    /// ```
    #[inline]
    pub fn matcher(self) -> InputEventMatcher {
        match self {
            InputEvent::Synchronization(ev) => {
                InputEventMatcher::Synchronization(ev, ev.kind(), ev.value())
            }
            InputEvent::Key(ev) => InputEventMatcher::Key(ev, ev.kind(), ev.value()),
            InputEvent::RelativeAxis(ev) => {
                InputEventMatcher::RelativeAxis(ev, ev.kind(), ev.value())
            }
            InputEvent::AbsoluteAxis(ev) => {
                InputEventMatcher::AbsoluteAxis(ev, ev.kind(), ev.value())
            }
            InputEvent::Misc(ev) => InputEventMatcher::Misc(ev, ev.kind(), ev.value()),
            InputEvent::Switch(ev) => InputEventMatcher::Switch(ev, ev.kind(), ev.value()),
            InputEvent::Led(ev) => InputEventMatcher::Led(ev, ev.kind(), ev.value()),
            InputEvent::Sound(ev) => InputEventMatcher::Sound(ev, ev.kind(), ev.value()),
            InputEvent::Repeat(ev) => InputEventMatcher::Repeat(ev, ev.kind(), ev.value()),
            InputEvent::ForceFeedback(ev) => {
                InputEventMatcher::ForceFeedback(ev, ev.kind(), ev.value())
            }
            InputEvent::Power(ev) => InputEventMatcher::Power(ev, ev.kind(), ev.value()),
            InputEvent::ForceFeedbackStatus(ev) => {
                InputEventMatcher::ForceFeedbackStatus(ev, ev.kind(), ev.value())
            }
            InputEvent::UInput(ev) => InputEventMatcher::UInput(ev, ev.kind(), ev.value()),
            InputEvent::Other(ev) => InputEventMatcher::Other(ev, ev.kind(), ev.value()),
        }
    }

    /// Create a new InputEvent. Only really useful for emitting events on virtual devices.
    pub fn new(type_: u16, code: u16, value: i32) -> Self {
        let raw = input_event {
            time: libc::timeval {
                tv_sec: 0,
                tv_usec: 0,
            },
            type_,
            code,
            value,
        };
        Self::from(raw)
    }

    /// Create a new InputEvent with the time field set to "now" on the system clock.
    ///
    /// Note that this isn't usually necessary simply for emitting events on a virtual device, as
    /// even though [`InputEvent::new`] creates an `input_event` with the time field as zero,
    /// the kernel will update `input_event.time` when it emits the events to any programs reading
    /// the event "file".
    pub fn new_now(type_: u16, code: u16, value: i32) -> Self {
        let raw = input_event {
            time: systime_to_timeval(&SystemTime::now()),
            type_,
            code,
            value,
        };
        Self::from(raw)
    }
}

<<<<<<< HEAD
impl From<input_event> for InputEvent {
    fn from(raw: input_event) -> Self {
        match EventType(raw.type_) {
            EventType::SYNCHRONIZATION => {
                InputEvent::Synchronization(SynchronizationEvent::from(raw))
            }
            EventType::KEY => InputEvent::Key(KeyEvent::from(raw)),
            EventType::RELATIVE => InputEvent::RelativeAxis(RelativeAxisEvent::from(raw)),
            EventType::ABSOLUTE => InputEvent::AbsoluteAxis(AbsoluteAxisEvent::from(raw)),
            EventType::MISC => InputEvent::Misc(MiscEvent::from(raw)),
            EventType::SWITCH => InputEvent::Switch(SwitchEvent::from(raw)),
            EventType::LED => InputEvent::Led(LedEvent::from(raw)),
            EventType::SOUND => InputEvent::Sound(SoundEvent::from(raw)),
            EventType::FORCEFEEDBACK => InputEvent::ForceFeedback(FFEvent::from(raw)),
            EventType::FORCEFEEDBACKSTATUS => {
                InputEvent::ForceFeedbackStatus(FFStatusEvent::from(raw))
            }
            EventType::UINPUT => InputEvent::UInput(UInputEvent::from(raw)),
            _ => InputEvent::Other(OtherEvent(raw)),
        }
    }
}

macro_rules! impl_from_type {
    ($type:ty, $variant:path) => {
        impl From<$type> for InputEvent {
            fn from(value: $type) -> Self {
                $variant(value)
            }
        }
    };
}
impl_from_type!(SynchronizationEvent, InputEvent::Synchronization);
impl_from_type!(KeyEvent, InputEvent::Key);
impl_from_type!(RelativeAxisEvent, InputEvent::RelativeAxis);
impl_from_type!(AbsoluteAxisEvent, InputEvent::AbsoluteAxis);
impl_from_type!(MiscEvent, InputEvent::Misc);
impl_from_type!(SwitchEvent, InputEvent::Switch);
impl_from_type!(LedEvent, InputEvent::Led);
impl_from_type!(SoundEvent, InputEvent::Sound);
impl_from_type!(FFEvent, InputEvent::ForceFeedback);
impl_from_type!(FFStatusEvent, InputEvent::ForceFeedbackStatus);
impl_from_type!(UInputEvent, InputEvent::UInput);
impl_from_type!(OtherEvent, InputEvent::Other);

impl EventData for InputEvent {
    fn code(&self) -> u16 {
        call_at_each_variant!(self, code)
    }
    fn event_type(&self) -> u16 {
        call_at_each_variant!(self, event_type)
    }
    fn timestamp(&self) -> SystemTime {
        call_at_each_variant!(self, timestamp)
    }
    fn value(&self) -> i32 {
        call_at_each_variant!(self, value)
    }
}

impl AsRef<input_event> for InputEvent {
    fn as_ref(&self) -> &input_event {
        call_at_each_variant!(self, as_ref)
    }
}
=======
common_trait_impls!(input_event, InputEvent);
>>>>>>> c81520e3

impl fmt::Debug for InputEvent {
    fn fmt(&self, f: &mut fmt::Formatter) -> fmt::Result {
        call_at_each_variant!(self, fmt, f)
    }
}

/// Crawls `/dev/input` for evdev devices.
///
/// Will not bubble up any errors in opening devices or traversing the directory. Instead returns
/// an empty iterator or omits the devices that could not be opened.
pub fn enumerate() -> EnumerateDevices {
    EnumerateDevices {
        inner: raw_stream::enumerate(),
    }
}

pub struct EnumerateDevices {
    inner: raw_stream::EnumerateDevices,
}
impl Iterator for EnumerateDevices {
    type Item = (PathBuf, Device);
    fn next(&mut self) -> Option<(PathBuf, Device)> {
        self.inner
            .next()
            .map(|(pb, dev)| (pb, Device::from_raw_device(dev)))
    }
}

/// A safe Rust version of clock_gettime against CLOCK_REALTIME
fn systime_to_timeval(time: &SystemTime) -> libc::timeval {
    let (sign, dur) = match time.duration_since(SystemTime::UNIX_EPOCH) {
        Ok(dur) => (1, dur),
        Err(e) => (-1, e.duration()),
    };

    libc::timeval {
        tv_sec: dur.as_secs() as libc::time_t * sign,
        tv_usec: dur.subsec_micros() as libc::suseconds_t,
    }
}

fn timeval_to_systime(tv: &libc::timeval) -> SystemTime {
    let dur = Duration::new(tv.tv_sec as u64, tv.tv_usec as u32 * 1000);
    if tv.tv_sec >= 0 {
        SystemTime::UNIX_EPOCH + dur
    } else {
        SystemTime::UNIX_EPOCH - dur
    }
}

/// SAFETY: T must not have any padding or otherwise uninitialized bytes inside of it
pub(crate) unsafe fn cast_to_bytes<T: ?Sized>(mem: &T) -> &[u8] {
    std::slice::from_raw_parts(mem as *const T as *const u8, std::mem::size_of_val(mem))
}

#[derive(Debug, Clone, PartialEq, Eq, Hash)]
pub struct EnumParseError(());

impl Display for EnumParseError {
    fn fmt(&self, f: &mut fmt::Formatter<'_>) -> fmt::Result {
        write!(f, "failed to parse Key from string")
    }
}

impl std::error::Error for EnumParseError {}

fn fd_write_all(fd: std::os::fd::BorrowedFd<'_>, mut data: &[u8]) -> nix::Result<()> {
    use std::os::fd::AsRawFd;
    loop {
        match nix::unistd::write(fd.as_raw_fd(), data) {
            Ok(0) => return Ok(()),
            Ok(n) => data = &data[n..],
            Err(e) if e == nix::Error::EINTR => {}
            Err(e) => return Err(e),
        }
    }
}

fn write_events(fd: std::os::fd::BorrowedFd<'_>, events: &[InputEvent]) -> nix::Result<()> {
    let bytes = unsafe { cast_to_bytes(events) };
    fd_write_all(fd, bytes)
}<|MERGE_RESOLUTION|>--- conflicted
+++ resolved
@@ -320,7 +320,6 @@
     }
 }
 
-<<<<<<< HEAD
 /// The common trait for all [`InputEvent`] variants and the `InputEvent` itself.
 /// Anything that implements this can be sent to a [`Device`] or [`uinput::VirtualDevice`]
 pub trait EventData: AsRef<input_event> {
@@ -336,9 +335,8 @@
     /// For axes, the values depend on the hardware and driver implementation.
     fn value(&self) -> i32;
 }
-=======
+
 common_trait_impls!(uinput_abs_setup, UinputAbsSetup);
->>>>>>> c81520e3
 
 /// A wrapped `input_event` returned by the input device via the kernel.
 ///
@@ -349,8 +347,7 @@
 /// - `value: s32`
 ///
 /// The meaning of the "code" and "value" fields will depend on the underlying type of event.
-<<<<<<< HEAD
-#[derive(Copy, Clone)]
+#[derive(Copy, Clone, Eq, PartialEq, Hash)]
 pub enum InputEvent {
     Synchronization(SynchronizationEvent),
     Key(KeyEvent),
@@ -367,24 +364,6 @@
     UInput(UInputEvent),
     Other(OtherEvent),
 }
-=======
-#[derive(Copy, Clone, Eq, PartialEq, Hash)]
-#[repr(transparent)]
-pub struct InputEvent(input_event);
-
-impl InputEvent {
-    /// Returns the timestamp associated with the event.
-    #[inline]
-    pub fn timestamp(&self) -> SystemTime {
-        timeval_to_systime(&self.0.time)
-    }
-
-    /// Returns the type of event this describes, e.g. Key, Switch, etc.
-    #[inline]
-    pub fn event_type(&self) -> EventType {
-        EventType(self.0.type_)
-    }
->>>>>>> c81520e3
 
 macro_rules! call_at_each_variant {
     ($self:ident, $method:ident $(, $args:expr)*) => {
@@ -517,7 +496,6 @@
     }
 }
 
-<<<<<<< HEAD
 impl From<input_event> for InputEvent {
     fn from(raw: input_event) -> Self {
         match EventType(raw.type_) {
@@ -583,9 +561,6 @@
         call_at_each_variant!(self, as_ref)
     }
 }
-=======
-common_trait_impls!(input_event, InputEvent);
->>>>>>> c81520e3
 
 impl fmt::Debug for InputEvent {
     fn fmt(&self, f: &mut fmt::Formatter) -> fmt::Result {
@@ -665,7 +640,11 @@
     }
 }
 
-fn write_events(fd: std::os::fd::BorrowedFd<'_>, events: &[InputEvent]) -> nix::Result<()> {
-    let bytes = unsafe { cast_to_bytes(events) };
+fn write_events<T: EventData>(fd: std::os::fd::BorrowedFd<'_>, events: &[T]) -> nix::Result<()> {
+    let raw: &[input_event] = &events
+        .iter()
+        .map(|e| *e.as_ref())
+        .collect::<Vec<input_event>>();
+    let bytes = unsafe { cast_to_bytes(raw) };
     fd_write_all(fd, bytes)
 }